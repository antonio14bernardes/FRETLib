--- conflicted
+++ resolved
@@ -53,14 +53,7 @@
     ];
     let real_transition_matrix = TransitionMatrix::new(real_transition_matrix_raw);
 
-<<<<<<< HEAD
-    let mut sequence_set = Vec::new();
-
-    for _ in 0..3 {
-        let (_sequence_ids, sequence_values) = HMMInstance::gen_sequence(&real_states, &real_start_matrix, &real_transition_matrix, 1000);
-        sequence_set.push(sequence_values);
-    }
-=======
+
     let mut sequence_set: Vec<Vec<f64>> = Vec::new();
     let mut sequence_ids_set: Vec<Vec<usize>> = Vec::new();
     let num_sequences = 10;
@@ -92,6 +85,7 @@
     let opt_transition_matrix = analyzer.get_transition_matrix().unwrap();
     let state_occupancy = analyzer.get_state_occupancy().unwrap();
 
+
     
     println!("States: {:?}", opt_states);
     println!("Start Matrix: {:?}", opt_start_matrix);
@@ -116,7 +110,6 @@
     let fl_filter = FretLifetimesFilterValues::default();
 
     let values_to_filter = point_traces.prepare_filter_values(&pb_filter, &fl_filter);
->>>>>>> f9a808b3
 
     println!("Output: {:?}", values_to_filter);
 
@@ -168,16 +161,10 @@
         }).unwrap();
     hmm.add_initializer().unwrap();
     hmm.add_number_of_states_finder().unwrap();
-<<<<<<< HEAD
+
     hmm.set_state_number_finder_strategy(NumStatesFindStratWrapper::CurrentSetup).unwrap();
 
     let input = HMMInput::NumStatesFinder { sequence_set };
-=======
-
-    // let input = HMMInput::Initializer { num_states: 3, sequence_set: values_set };
-
-    let input = HMMInput::NumStatesFinder { sequence_set: values_set };
->>>>>>> f9a808b3
 
     hmm.run(input).unwrap();
 
