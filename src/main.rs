use core::num;
use std::cmp::min;
use std::collections::HashSet;

use fret_lib::optimization::amalgam_idea::{self, AmalgamIdea};
use fret_lib::optimization::constraints::OptimizationConstraint;
use fret_lib::optimization::optimizer::Optimizer;
use fret_lib::signal_analysis::hmm::hmm_instance::{HMMInstance, HMMInstanceError};
use fret_lib::signal_analysis::hmm::optimization_tracker::{StateCollapseHandle, TerminationCriterium};
use fret_lib::signal_analysis::hmm::state::State;
use fret_lib::signal_analysis::hmm::hmm_matrices::{StartMatrix, TransitionMatrix};
use fret_lib::signal_analysis::hmm::viterbi::Viterbi;
use fret_lib::signal_analysis::hmm::{baum_welch, HMM};
use fret_lib::signal_analysis::hmm::baum_welch::*;
use nalgebra::{DMatrix, DVector};
use rand::{seq, thread_rng, Rng};
use plotters::prelude::*;
use fret_lib::signal_analysis::hmm::occams_razor::*;
use fret_lib::signal_analysis::hmm::kmeans::*;



/* Individual is [means[..], std[..]] */

fn set_initial_states_with_jitter(
    baum: &mut BaumWelch,
    states: &Vec<State>,
    rng: &mut impl Rng,
    max_attempts: usize,
) -> Result<(), BaumWelchError> {
    let mut jittered_states: Vec<State> = states.clone();
    for attempt in 0..max_attempts {
        // Attempt to set initial states
        match baum.set_initial_states(jittered_states.clone()) {
            Ok(()) => return Ok(()), // Success, return early
            Err(BaumWelchError::InvalidInitialStateSet{error: HMMInstanceError::DuplicateStateValues}) => {
                // Apply jitter only in case of DuplicateStateValues error
                jittered_states= states
                    .iter()
                    .map(|state| {
                        let jitter_amount = state.get_value() / 100.0; // Jitter is 1% of the state's value
                        let new_value = state.get_value() + jitter_amount * (rng.gen::<f64>() - 0.5);
                        State::new(state.id, new_value, state.get_noise_std()).unwrap()
                    })
                    .collect();

            }
            Err(e) => return Err(e), // For any other error, return immediately
        }
    }
    Err(BaumWelchError::InvalidInitialStateSet{error: HMMInstanceError::DuplicateStateValues})
}

fn fit_fn(individual: &[f64], sequence_values: &[f64]) -> f64 {

    // println!("New individual: {:?}", individual);
    // Retrieve the states that the optimization algo wants to evaluate

    let num_states = individual.len() / 2;
    let state_means = individual[..num_states].to_vec();
    let state_stds = individual[num_states..].to_vec();

    let trial_states: Vec<State> = state_means.iter()
    .zip(&state_stds)
    .enumerate()
    .map(|(i, (mean, std))| State::new(i, *mean, *std).unwrap())
    .collect();

    // Setup the initial start and transition matrices for this setup
    let initial_start_matrix = StartMatrix::new_balanced(trial_states.len());
    let initial_transition_matrix = TransitionMatrix::new_balanced(trial_states.len());


    // Setup the Baum-Welch algorithm to obtain the transition matrices 
    let mut baum = BaumWelch::new(num_states as u16);

    // baum.set_initial_states(trial_states).unwrap();
    let mut rng = thread_rng();
    set_initial_states_with_jitter(&mut baum, &trial_states, &mut rng, 10).unwrap();
    baum.set_initial_start_matrix(initial_start_matrix).unwrap();
    baum.set_initial_transition_matrix(initial_transition_matrix).unwrap();
    baum.set_state_collapse_handle(StateCollapseHandle::Abort);

    let termination_criterium = TerminationCriterium::MaxIterations { max_iterations: 1000 };

    let output_res = baum.run_optimization(&sequence_values, termination_criterium);

    let fitness: f64;

    if let Ok(_) = output_res {
        fitness = baum.take_log_likelihood().unwrap();
    } else {
        fitness = f64::NEG_INFINITY;
    }

    fitness
    
}

fn ez_fit(individual: &[f64]) -> f64 {
    let squared: Vec<f64> = individual.iter().map(|v| v*v).collect();
    -squared.iter().sum::<f64>()
}

fn main() {
<<<<<<< HEAD
    let real_state1 = State::new(0, 10.0, 1.0).unwrap();
    let real_state2 = State::new(1, 20.0, 2.0).unwrap();
    let real_state3 = State::new(2, 30.0, 3.0).unwrap();

    let real_states = [real_state1, real_state2, real_state3].to_vec();

    let num_states = real_states.len();

    let real_start_matrix_raw: Vec<f64> = vec![0.1, 0.8, 0.1];
    let real_start_matrix = StartMatrix::new(real_start_matrix_raw);

        
    let real_transition_matrix_raw: Vec<Vec<f64>> = vec![
        vec![0.8, 0.1, 0.1],
        vec![0.1, 0.7, 0.2],
        vec![0.2, 0.05, 0.75],
    ];
    let real_transition_matrix = TransitionMatrix::new(real_transition_matrix_raw);

    let (_sequence_ids, sequence_values) = HMM::gen_sequence(&real_states, &real_start_matrix, &real_transition_matrix, 500);

    let max_value = sequence_values.iter().cloned().max_by(|a, b| a.partial_cmp(b).unwrap()).unwrap();
    let min_value = sequence_values.iter().cloned().min_by(|a, b| a.partial_cmp(b).unwrap()).unwrap();
    let range = max_value - min_value;
    let max_noise = range / (num_states as f64 * 2.0);
    let min_noise = max_noise / 1e2;
    println!("Max: {}, Min: {}", &max_value, &min_value);

    let problem_size = num_states * 2;
    let iter_memory = true;
    let mut amalgam = AmalgamIdea::new(problem_size, iter_memory);

    let subsets: Vec<Vec<usize>>= vec![vec![0,3], vec![1,4], vec![2,5]];
    amalgam.set_dependency_subsets(subsets).unwrap();

    let constraints = OptimizationConstraint::MaxMinValue { max: vec![max_value,max_noise], min: vec![min_value, min_noise] };
    let constraints = vec![constraints; num_states];
    amalgam.set_constraints(constraints).unwrap();


    let fitness_closure = |individual: &[f64]| fit_fn(individual, &sequence_values);

    amalgam.set_fitness_function(fitness_closure);

    amalgam.run(10000).unwrap();

    let (best_solution, best_fitness) = amalgam.get_best_solution().unwrap();
    

}

fn main_setup1() {
    let real_state1 = State::new(0, 10.0, 1.0).unwrap();
    let real_state2 = State::new(1, 20.0, 2.0).unwrap();
    let real_state3 = State::new(2, 30.0, 3.0).unwrap();

    let real_states = [real_state1, real_state2, real_state3].to_vec();

    let num_states = real_states.len();

    let real_start_matrix_raw: Vec<f64> = vec![0.1, 0.8, 0.1];
    let real_start_matrix = StartMatrix::new(real_start_matrix_raw);

        
    let real_transition_matrix_raw: Vec<Vec<f64>> = vec![
        vec![0.8, 0.1, 0.1],
        vec![0.1, 0.7, 0.2],
        vec![0.2, 0.05, 0.75],
    ];
    let real_transition_matrix = TransitionMatrix::new(real_transition_matrix_raw);

    let (_sequence_ids, sequence_values) = HMM::gen_sequence(&real_states, &real_start_matrix, &real_transition_matrix, 500);

    let max_value = sequence_values.iter().cloned().max_by(|a, b| a.partial_cmp(b).unwrap()).unwrap();
    let min_value = sequence_values.iter().cloned().min_by(|a, b| a.partial_cmp(b).unwrap()).unwrap();
    let range = max_value - min_value;
    let max_noise = range / (num_states as f64);
    let min_noise = max_noise / 1e2;
    println!("Max: {}, Min: {}", &max_value, &min_value);

    let problem_size = num_states * 2;
    let iter_memory = true;
    let mut amalgam = AmalgamIdea::new(problem_size, iter_memory);

    let subsets: Vec<Vec<usize>>= vec![vec![0,1,2], vec![3,4,5]];
    amalgam.set_dependency_subsets(subsets).unwrap();

    let means_constraints = OptimizationConstraint::MaxMinValue { max: vec![max_value], min: vec![min_value] };
    let stds_constraints = OptimizationConstraint::MaxMinValue { max: vec![max_noise], min: vec![min_noise] };
    let constraints = vec![means_constraints, stds_constraints];
    amalgam.set_constraints(constraints).unwrap();


    let fitness_closure = |individual: &[f64]| fit_fn(individual, &sequence_values);

    amalgam.set_fitness_function(fitness_closure);

    amalgam.run(10000).unwrap();

    let (best_solution, best_fitness) = amalgam.get_best_solution().unwrap();
    

}

fn main_old() {
=======
        let real_state1 = State::new(0, 10.0, 1.0).unwrap();
        let real_state2 = State::new(1, 20.0, 2.0).unwrap();
        let real_state3 = State::new(2, 23.0, 3.0).unwrap();

        let real_states = [real_state1, real_state2, real_state3].to_vec();

        let real_start_matrix_raw: Vec<f64> = vec![0.1, 0.8, 0.1];
        let real_start_matrix = StartMatrix::new(real_start_matrix_raw);

        
        let real_transition_matrix_raw: Vec<Vec<f64>> = vec![
            vec![0.8, 0.1, 0.1],
            vec![0.1, 0.7, 0.2],
            vec![0.2, 0.05, 0.75],
        ];
        let real_transition_matrix = TransitionMatrix::new(real_transition_matrix_raw);

        let (sequence_ids, sequence_values) = HMM::gen_sequence(&real_states, &real_start_matrix, &real_transition_matrix, 900);

        

        /****** Create slightly off states and matrices ******/
        let max_value = sequence_values.iter().cloned().max_by(|a, b| a.partial_cmp(b).unwrap()).unwrap();
        let min_value = sequence_values.iter().cloned().min_by(|a, b| a.partial_cmp(b).unwrap()).unwrap();
        let noise_std = (max_value - min_value) / 20.0;

        let n: usize = 3;

        let (cluster_means, _) = k_means_1D(&sequence_values, n, 1000, 1e-3);
        println!("Cluster means: {:?}", &cluster_means);
        let fake_states = HMMInstance::generate_state_set(&cluster_means, &vec![noise_std; n]).unwrap();
        // let fake_states = HMMInstance::generate_sparse_states(n as u16, max_value, min_value, noise_std).unwrap();

        let fake_start_matrix = StartMatrix::new_balanced(n);
        let fake_transition_matrix = TransitionMatrix::new_balanced(n);

        let mut baum = BaumWelch::new(n as u16);

        baum.set_initial_states(fake_states).unwrap();
        baum.set_initial_start_matrix(fake_start_matrix).unwrap();
        baum.set_initial_transition_matrix(fake_transition_matrix).unwrap();
        baum.set_state_collapse_handle(StateCollapseHandle::RemoveCollapsedState);


        let termination_criterium = TerminationCriterium::PlateauConvergence {epsilon: 1e-4, plateau_len: 20, max_iterations: Some(500)};

        let output_res = baum.run_optimization(&sequence_values, termination_criterium);

        if output_res.is_err() {
            println!("Optimization failed: {:?}", output_res);
            return
        }



        // For plotting
        let opt_states = baum.take_states().unwrap();
        let opt_start_matrix = baum.take_start_matrix().unwrap();
        let opt_transition_matrix = baum.take_transition_matrix().unwrap();
        let obs_prob = baum.take_log_likelihood().unwrap();

        println!("New states: {:?}", &opt_states);
        println!("New start matrix: {:?}", &opt_start_matrix);
        println!("New transition matrix: {:?}", &opt_transition_matrix);
        println!("Final observations prob: {}", &obs_prob);



        for state in opt_states {
            println!("{}", state.get_value());
        }

        

}



fn main_BIC() {
    let out = bayes_information_criterion_binary_search(trial_function, 1, 5);

    println!("Result: {:?}", out);
}


pub fn trial_function(n: usize) -> (f64, usize, usize) {

>>>>>>> 0745f257

    // Compute num of parameters
    let state_params = 2 * n;
    let start_mat_params = n;
    let trans_mat_params = n * n;
    let num_params = state_params + start_mat_params + trans_mat_params;





    // Keep going
    let real_state1 = State::new(0, 10.0, 1.0).unwrap();
    let real_state2 = State::new(1, 27.0, 2.0).unwrap();
    let real_state3 = State::new(2, 30.0, 3.0).unwrap();

    let real_states = [real_state1, real_state2, real_state3].to_vec();

    let real_start_matrix_raw: Vec<f64> = vec![0.1, 0.8, 0.1];
    let real_start_matrix = StartMatrix::new(real_start_matrix_raw);

        
    let real_transition_matrix_raw: Vec<Vec<f64>> = vec![
        vec![0.8, 0.1, 0.1],
        vec![0.1, 0.7, 0.2],
        vec![0.2, 0.05, 0.75],
    ];
    let real_transition_matrix = TransitionMatrix::new(real_transition_matrix_raw);

    let (sequence_ids, sequence_values) = HMM::gen_sequence(&real_states, &real_start_matrix, &real_transition_matrix, 500);

    let max_value = sequence_values.iter().cloned().max_by(|a, b| a.partial_cmp(b).unwrap()).unwrap();
    let min_value = sequence_values.iter().cloned().min_by(|a, b| a.partial_cmp(b).unwrap()).unwrap();
    let noise_std = (max_value - min_value) / 30.0;

<<<<<<< HEAD
    let fake_states = HMMInstance::generate_sparse_states(real_states.len() as u16, max_value, min_value, noise_std).unwrap();
    
=======
    let fake_states = HMMInstance::generate_sparse_states(n as u16, max_value, min_value, noise_std).unwrap();
>>>>>>> 0745f257

    let fake_start_matrix = StartMatrix::new_balanced(n);
    let fake_transition_matrix = TransitionMatrix::new_balanced(n);

    let mut baum = BaumWelch::new(n as u16);

    baum.set_initial_states(fake_states).unwrap();
    baum.set_initial_start_matrix(fake_start_matrix).unwrap();
    baum.set_initial_transition_matrix(fake_transition_matrix).unwrap();
    baum.set_state_collapse_handle(StateCollapseHandle::RestartRandom { allowed_trials: 10 });

    let termination_criterium = TerminationCriterium::MaxIterations { max_iterations: 1000 };

    let output_res = baum.run_optimization(&sequence_values, termination_criterium);

    if output_res.is_err() {
        return (f64::MAX, num_params, sequence_values.len())
    }


    let opt_states = baum.take_states().unwrap();
    let opt_start_matrix = baum.take_start_matrix().unwrap();
    let opt_transition_matrix = baum.take_transition_matrix().unwrap();
    let log_likelihood = baum.take_log_likelihood().unwrap();

    println!("New states: {:?}", &opt_states);
    println!("New start matrix: {:?}", &opt_start_matrix);
    println!("New transition matrix: {:?}", &opt_transition_matrix);
    println!("Final observations prob: {}", &log_likelihood);

    (log_likelihood, num_params, sequence_values.len())

}

    
<|MERGE_RESOLUTION|>--- conflicted
+++ resolved
@@ -103,7 +103,6 @@
 }
 
 fn main() {
-<<<<<<< HEAD
     let real_state1 = State::new(0, 10.0, 1.0).unwrap();
     let real_state2 = State::new(1, 20.0, 2.0).unwrap();
     let real_state3 = State::new(2, 30.0, 3.0).unwrap();
@@ -208,83 +207,6 @@
 
 }
 
-fn main_old() {
-=======
-        let real_state1 = State::new(0, 10.0, 1.0).unwrap();
-        let real_state2 = State::new(1, 20.0, 2.0).unwrap();
-        let real_state3 = State::new(2, 23.0, 3.0).unwrap();
-
-        let real_states = [real_state1, real_state2, real_state3].to_vec();
-
-        let real_start_matrix_raw: Vec<f64> = vec![0.1, 0.8, 0.1];
-        let real_start_matrix = StartMatrix::new(real_start_matrix_raw);
-
-        
-        let real_transition_matrix_raw: Vec<Vec<f64>> = vec![
-            vec![0.8, 0.1, 0.1],
-            vec![0.1, 0.7, 0.2],
-            vec![0.2, 0.05, 0.75],
-        ];
-        let real_transition_matrix = TransitionMatrix::new(real_transition_matrix_raw);
-
-        let (sequence_ids, sequence_values) = HMM::gen_sequence(&real_states, &real_start_matrix, &real_transition_matrix, 900);
-
-        
-
-        /****** Create slightly off states and matrices ******/
-        let max_value = sequence_values.iter().cloned().max_by(|a, b| a.partial_cmp(b).unwrap()).unwrap();
-        let min_value = sequence_values.iter().cloned().min_by(|a, b| a.partial_cmp(b).unwrap()).unwrap();
-        let noise_std = (max_value - min_value) / 20.0;
-
-        let n: usize = 3;
-
-        let (cluster_means, _) = k_means_1D(&sequence_values, n, 1000, 1e-3);
-        println!("Cluster means: {:?}", &cluster_means);
-        let fake_states = HMMInstance::generate_state_set(&cluster_means, &vec![noise_std; n]).unwrap();
-        // let fake_states = HMMInstance::generate_sparse_states(n as u16, max_value, min_value, noise_std).unwrap();
-
-        let fake_start_matrix = StartMatrix::new_balanced(n);
-        let fake_transition_matrix = TransitionMatrix::new_balanced(n);
-
-        let mut baum = BaumWelch::new(n as u16);
-
-        baum.set_initial_states(fake_states).unwrap();
-        baum.set_initial_start_matrix(fake_start_matrix).unwrap();
-        baum.set_initial_transition_matrix(fake_transition_matrix).unwrap();
-        baum.set_state_collapse_handle(StateCollapseHandle::RemoveCollapsedState);
-
-
-        let termination_criterium = TerminationCriterium::PlateauConvergence {epsilon: 1e-4, plateau_len: 20, max_iterations: Some(500)};
-
-        let output_res = baum.run_optimization(&sequence_values, termination_criterium);
-
-        if output_res.is_err() {
-            println!("Optimization failed: {:?}", output_res);
-            return
-        }
-
-
-
-        // For plotting
-        let opt_states = baum.take_states().unwrap();
-        let opt_start_matrix = baum.take_start_matrix().unwrap();
-        let opt_transition_matrix = baum.take_transition_matrix().unwrap();
-        let obs_prob = baum.take_log_likelihood().unwrap();
-
-        println!("New states: {:?}", &opt_states);
-        println!("New start matrix: {:?}", &opt_start_matrix);
-        println!("New transition matrix: {:?}", &opt_transition_matrix);
-        println!("Final observations prob: {}", &obs_prob);
-
-
-
-        for state in opt_states {
-            println!("{}", state.get_value());
-        }
-
-        
-
-}
 
 
 
@@ -297,7 +219,6 @@
 
 pub fn trial_function(n: usize) -> (f64, usize, usize) {
 
->>>>>>> 0745f257
 
     // Compute num of parameters
     let state_params = 2 * n;
@@ -333,12 +254,8 @@
     let min_value = sequence_values.iter().cloned().min_by(|a, b| a.partial_cmp(b).unwrap()).unwrap();
     let noise_std = (max_value - min_value) / 30.0;
 
-<<<<<<< HEAD
-    let fake_states = HMMInstance::generate_sparse_states(real_states.len() as u16, max_value, min_value, noise_std).unwrap();
-    
-=======
+    
     let fake_states = HMMInstance::generate_sparse_states(n as u16, max_value, min_value, noise_std).unwrap();
->>>>>>> 0745f257
 
     let fake_start_matrix = StartMatrix::new_balanced(n);
     let fake_transition_matrix = TransitionMatrix::new_balanced(n);
