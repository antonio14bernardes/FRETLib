--- conflicted
+++ resolved
@@ -22,7 +22,7 @@
 use fret_lib::signal_analysis::hmm::amalgam_integration::{amalgam_fitness_functions::*, amalgam_modes::*};
 
 
-<<<<<<< HEAD
+
 fn trial_fn_baum(sequence: &[f64], num_states: usize) -> (f64, usize, usize) {
     // Define number of parameters
     let num_parameters = num_states * 3 + num_states * num_states;
@@ -77,8 +77,7 @@
 }
 
 
-=======
->>>>>>> f222d773
+
 fn main() {
     // Define real system to get simulated time sequence
     let real_state1 = State::new(0, 10.0, 1.0).unwrap();
@@ -213,12 +212,6 @@
     ];
     amalgam.set_dependency_subsets(subsets).unwrap();
 
-<<<<<<< HEAD
-    // Set population size
-    // amalgam.set_population_size(100).unwrap();
-
-=======
->>>>>>> f222d773
     // Define constraints for each variable independently
     let constraints = vec![
         OptimizationConstraint::MaxMinValue { max: vec![max_value], min: vec![min_value] },
